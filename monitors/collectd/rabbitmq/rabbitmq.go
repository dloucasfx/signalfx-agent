package rabbitmq

//go:generate collectd-template-to-go rabbitmq.tmpl

import (
	"github.com/signalfx/neo-agent/core/config"
	"github.com/signalfx/neo-agent/monitors"
	"github.com/signalfx/neo-agent/monitors/collectd"
)

const monitorType = "collectd/rabbitmq"

func init() {
	monitors.Register(monitorType, func(id monitors.MonitorID) interface{} {
		return &Monitor{
			*collectd.NewMonitorCore(id, CollectdTemplate),
		}
	}, &Config{})
}

// Config is the monitor-specific config with the generic config embedded
type Config struct {
<<<<<<< HEAD
	config.MonitorConfig `acceptsEndpoints:"true"`

	Host             string  `yaml:"host"`
	Port             uint16  `yaml:"port"`
	Name             string  `yaml:"name"`
	CollectChannels  *bool   `yaml:"collectChannels"`
	CollectExchanges *bool   `yaml:"collectExchanges"`
	CollectNodes     *bool   `yaml:"collectNodes"`
	CollectQueues    *bool   `yaml:"collectQueues"`
	HTTPTimeout      *int    `yaml:"httpTimeout"`
	VerbosityLevel   *string `yaml:"verbosityLevel"`
	Username         *string `yaml:"username"`
	Password         *string `yaml:"password"`
=======
	config.MonitorConfig
	CollectChannels    *bool                   `yaml:"collectChannels"`
	CollectConnections *bool                   `yaml:"collectConnections"`
	CollectExchanges   *bool                   `yaml:"collectExchanges"`
	CollectNodes       *bool                   `yaml:"collectNodes"`
	CollectQueues      *bool                   `yaml:"collectQueues"`
	HTTPTimeout        *int                    `yaml:"httpTimeout"`
	VerbosityLevel     *string                 `yaml:"verbosityLevel"`
	Username           *string                 `yaml:"username"`
	Password           *string                 `yaml:"password"`
	ServiceEndpoints   []services.EndpointCore `yaml:"serviceEndpoints" default:"[]"`
>>>>>>> fc8d5133
}

// Monitor is the main type that represents the monitor
type Monitor struct {
	collectd.MonitorCore
}

// Configure configures and runs the plugin in collectd
func (am *Monitor) Configure(conf *Config) error {
	return am.SetConfigurationAndRun(conf)
}<|MERGE_RESOLUTION|>--- conflicted
+++ resolved
@@ -20,22 +20,12 @@
 
 // Config is the monitor-specific config with the generic config embedded
 type Config struct {
-<<<<<<< HEAD
 	config.MonitorConfig `acceptsEndpoints:"true"`
 
 	Host             string  `yaml:"host"`
 	Port             uint16  `yaml:"port"`
 	Name             string  `yaml:"name"`
-	CollectChannels  *bool   `yaml:"collectChannels"`
-	CollectExchanges *bool   `yaml:"collectExchanges"`
-	CollectNodes     *bool   `yaml:"collectNodes"`
-	CollectQueues    *bool   `yaml:"collectQueues"`
-	HTTPTimeout      *int    `yaml:"httpTimeout"`
-	VerbosityLevel   *string `yaml:"verbosityLevel"`
-	Username         *string `yaml:"username"`
-	Password         *string `yaml:"password"`
-=======
-	config.MonitorConfig
+
 	CollectChannels    *bool                   `yaml:"collectChannels"`
 	CollectConnections *bool                   `yaml:"collectConnections"`
 	CollectExchanges   *bool                   `yaml:"collectExchanges"`
@@ -45,8 +35,6 @@
 	VerbosityLevel     *string                 `yaml:"verbosityLevel"`
 	Username           *string                 `yaml:"username"`
 	Password           *string                 `yaml:"password"`
-	ServiceEndpoints   []services.EndpointCore `yaml:"serviceEndpoints" default:"[]"`
->>>>>>> fc8d5133
 }
 
 // Monitor is the main type that represents the monitor
